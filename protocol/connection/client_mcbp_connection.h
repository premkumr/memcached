/* -*- Mode: C++; tab-width: 4; c-basic-offset: 4; indent-tabs-mode: nil -*- */
/*
 *     Copyright 2015 Couchbase, Inc.
 *
 *   Licensed under the Apache License, Version 2.0 (the "License");
 *   you may not use this file except in compliance with the License.
 *   You may obtain a copy of the License at
 *
 *       http://www.apache.org/licenses/LICENSE-2.0
 *
 *   Unless required by applicable law or agreed to in writing, software
 *   distributed under the License is distributed on an "AS IS" BASIS,
 *   WITHOUT WARRANTIES OR CONDITIONS OF ANY KIND, either express or implied.
 *   See the License for the specific language governing permissions and
 *   limitations under the License.
 */
#pragma once

#include <array>
#include "config.h"

#include "client_connection.h"

inline std::string formatMcbpExceptionMsg(const std::string& prefix,
                                          uint16_t reason) {
    // Format the error message
    std::string errormessage(prefix);
    errormessage.append(": ");
    auto err = static_cast<protocol_binary_response_status>(reason);
    errormessage.append(memcached_status_2_text(err));
    errormessage.append(" (");
    errormessage.append(std::to_string(reason));
    errormessage.append(")");
    return errormessage;
}

class BinprotConnectionError : public ConnectionError {
public:
public:
    explicit BinprotConnectionError(const char* prefix,
                                    uint16_t reason_)
        : ConnectionError(formatMcbpExceptionMsg(prefix, reason_).c_str()),
          reason(reason_) {
    }

    explicit BinprotConnectionError(const std::string& prefix,
                                    uint16_t reason_)
        : BinprotConnectionError(prefix.c_str(), reason_) {
    }

    uint16_t getReason() const override {
        return reason;
    }

    Protocol getProtocol() const override {
        return Protocol::Memcached;
    }

    bool isInvalidArguments() const override {
        return reason == PROTOCOL_BINARY_RESPONSE_EINVAL;
    }

    bool isAlreadyExists() const override {
        return reason == PROTOCOL_BINARY_RESPONSE_KEY_EEXISTS;
    }

    bool isNotFound() const override {
        return reason == PROTOCOL_BINARY_RESPONSE_KEY_ENOENT;
    }

    bool isNotMyVbucket() const override {
        return reason == PROTOCOL_BINARY_RESPONSE_NOT_MY_VBUCKET;
    }

    bool isNotStored() const override {
        return reason == PROTOCOL_BINARY_RESPONSE_NOT_STORED;
    }

<<<<<<< HEAD
    bool isAccessDenied() const override {
        return reason == PROTOCOL_BINARY_RESPONSE_EACCESS;
    }

    bool isDeltaBadval() const override {
        return reason == PROTOCOL_BINARY_RESPONSE_DELTA_BADVAL;
=======
    bool isAuthError() const override {
        return reason == PROTOCOL_BINARY_RESPONSE_AUTH_ERROR;
>>>>>>> 85dded7f
    }

private:
    uint16_t reason;
};

class MemcachedBinprotConnection : public MemcachedConnection {
public:
    MemcachedBinprotConnection(const std::string& host, in_port_t port,
                               sa_family_t family, bool ssl)
        : MemcachedConnection(host, port, family, ssl, Protocol::Memcached) {
        std::fill(features.begin(), features.end(), false);
    }

    std::unique_ptr<MemcachedConnection> clone() override;

    std::string to_string() override;

    void authenticate(const std::string& username,
                      const std::string& password,
                      const std::string& mech) override;

    void createBucket(const std::string& name,
                      const std::string& config,
                      const Greenstack::BucketType& type) override;


    void deleteBucket(const std::string& name) override;

    void selectBucket(const std::string& name) override;

    std::vector<std::string> listBuckets() override;

    Document get(const std::string& id, uint16_t vbucket) override;

    Frame encodeCmdGet(const std::string& id, uint16_t vbucket) override;

    Frame encodeCmdDcpOpen() override;

    Frame encodeCmdDcpStreamReq() override;

    MutationInfo mutate(const Document& doc, uint16_t vbucket,
                        const Greenstack::mutation_type_t type) override;

    unique_cJSON_ptr stats(const std::string& subcommand) override;

    void reloadAuditConfiguration() override;

    void sendFrame(const Frame& frame) override;

    void recvFrame(Frame& frame) override;

    void hello(const std::string& userAgent,
               const std::string& userAgentVersion,
               const std::string& comment) override;

    void setDatatypeSupport(bool enable);

    void setMutationSeqnoSupport(bool enable);

    void setXattrSupport(bool enable);

    std::string ioctl_get(const std::string& key) override;

    void ioctl_set(const std::string& key,
                   const std::string& value) override;

    uint64_t increment(const std::string& key,
                       uint64_t delta,
                       uint64_t initial,
                       rel_time_t exptime,
                       MutationInfo* info) override;

    uint64_t decrement(const std::string& key,
                       uint64_t delta,
                       uint64_t initial,
                       rel_time_t exptime,
                       MutationInfo* info) override;

    void configureEwouldBlockEngine(const EWBEngineMode& mode,
                                    ENGINE_ERROR_CODE err_code,
                                    uint32_t value,
                                    const std::string& key) override;

    std::array<bool, 4> features;

protected:

    uint64_t incr_decr(protocol_binary_command opcode,
                       const std::string& key,
                       uint64_t delta,
                       uint64_t initial,
                       rel_time_t exptime,
                       MutationInfo* info);

    /**
     * Set the features on the server by using the MCBP hello command
     *
     * The internal `features` array is updated with the result sent back
     * from the server.
     *
     * @param agent the agent name provided by the client
     * @param feat the featureset to enable
     */
    void setFeatures(const std::string& agent,
                     const std::array<bool, 4>& requested);
};<|MERGE_RESOLUTION|>--- conflicted
+++ resolved
@@ -76,17 +76,16 @@
         return reason == PROTOCOL_BINARY_RESPONSE_NOT_STORED;
     }
 
-<<<<<<< HEAD
     bool isAccessDenied() const override {
         return reason == PROTOCOL_BINARY_RESPONSE_EACCESS;
     }
 
     bool isDeltaBadval() const override {
         return reason == PROTOCOL_BINARY_RESPONSE_DELTA_BADVAL;
-=======
+    }
+
     bool isAuthError() const override {
         return reason == PROTOCOL_BINARY_RESPONSE_AUTH_ERROR;
->>>>>>> 85dded7f
     }
 
 private:
