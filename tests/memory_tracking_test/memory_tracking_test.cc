--- conflicted
+++ resolved
@@ -48,7 +48,6 @@
         }
     }
 
-<<<<<<< HEAD
     // function executed by our accounting test thread.
     static void AccountingTestThread(void* arg);
 
@@ -60,112 +59,6 @@
         T symbol = reinterpret_cast<T>(cb_dlsym(handle, symbol_name, &errmsg));
         cb_assert(symbol != nullptr);
         return symbol;
-=======
-    static void TestThread(void* arg) {
-        alloc_size = 0;
-
-        // Test new & delete //////////////////////////////////////////////////
-        p = new char();
-        cb_assert(alloc_size > 0);
-        delete p;
-        cb_assert(alloc_size == 0);
-
-        // Test new[] & delete[] //////////////////////////////////////////////
-        p = new char[100];
-        cb_assert(alloc_size >= 100);
-        delete []p;
-        cb_assert(alloc_size == 0);
-
-        // Test cb_malloc() / cb_free() /////////////////////////////////////////////
-        p = static_cast<char*>(cb_malloc(sizeof(char) * 10));
-        cb_assert(alloc_size >= 10);
-        cb_free(p);
-        cb_assert(alloc_size == 0);
-
-        // Test cb_realloc() /////////////////////////////////////////////////////
-        p = static_cast<char*>(cb_malloc(1));
-        cb_assert(alloc_size >= 1);
-
-        // Allocator may round up allocation sizes; so it's hard to
-        // accurately predict how much alloc_size will increase. Hence
-        // we just increase by a "large" amount and check at least half that
-        // increment.
-        size_t prev_size = alloc_size;
-        p = static_cast<char*>(cb_realloc(p, sizeof(char) * 100));
-        cb_assert(alloc_size >= (prev_size + 50));
-
-        prev_size = alloc_size;
-        p = static_cast<char*>(cb_realloc(p, 1));
-        cb_assert(alloc_size < prev_size);
-
-        prev_size = alloc_size;
-        char* q = static_cast<char*>(cb_realloc(NULL, 10));
-        cb_assert(alloc_size >= prev_size + 10);
-
-        cb_free(p);
-        cb_free(q);
-        cb_assert(alloc_size == 0);
-
-        // Test cb_calloc() //////////////////////////////////////////////////////
-        p = static_cast<char*>(cb_calloc(sizeof(char), 20));
-        cb_assert(alloc_size >= 20);
-        cb_free(p);
-        cb_assert(alloc_size == 0);
-
-        // Test indirect use of cb_malloc() via cb_strdup() /////////////////////////
-        p = cb_strdup("random string");
-        cb_assert(alloc_size >= sizeof("random string"));
-        cb_free(p);
-        cb_assert(alloc_size == 0);
-
-        // Test memory allocations performed from another shared library loaded
-        // at runtime.
-        char* errmsg = nullptr;
-        cb_dlhandle_t plugin = cb_dlopen("memcached_memory_tracking_plugin",
-                                         &errmsg);
-        cb_assert(plugin != nullptr);
-
-        // dlopen()ing a plugin can allocate memory. Reset alloc_size.
-        alloc_size = 0;
-
-        typedef void* (*plugin_malloc_t)(size_t);
-        auto plugin_malloc =
-            get_plugin_symbol<plugin_malloc_t>(plugin, "plugin_malloc");
-        p = static_cast<char*>(plugin_malloc(100));
-        cb_assert(alloc_size >= 100);
-
-        typedef void (*plugin_free_t)(void*);
-        auto plugin_free =
-            get_plugin_symbol<plugin_free_t>(plugin, "plugin_free");
-        plugin_free(p);
-        cb_assert(alloc_size == 0);
-
-        typedef char* (*plugin_new_char_t)(size_t);
-        auto plugin_new_char =
-            get_plugin_symbol<plugin_new_char_t>(plugin, "plugin_new_char_array");
-        p = plugin_new_char(200);
-        cb_assert(alloc_size >= 200);
-
-        typedef void (*plugin_delete_array_t)(char*);
-        auto plugin_delete_char =
-            get_plugin_symbol<plugin_delete_array_t>(plugin, "plugin_delete_array");
-        plugin_delete_char(p);
-        cb_assert(alloc_size == 0);
-
-        typedef std::string* (*plugin_new_string_t)(const char*);
-        auto plugin_new_string =
-            get_plugin_symbol<plugin_new_string_t>(plugin, "plugin_new_string");
-        auto* string = plugin_new_string("duplicate_string");
-        cb_assert(alloc_size > 16);
-
-        typedef void(*plugin_delete_string_t)(std::string* ptr);
-        auto plugin_delete_string =
-            get_plugin_symbol<plugin_delete_string_t>(plugin, "plugin_delete_string");
-        plugin_delete_string(string);
-        cb_assert(alloc_size == 0);
-
-        cb_dlclose(plugin);
->>>>>>> aa327187
     }
 
     static std::atomic_size_t alloc_size;
@@ -189,14 +82,14 @@
     delete []p;
     EXPECT_EQ(0, alloc_size);
 
-    // Test malloc() / free() /////////////////////////////////////////////
-    p = static_cast<char*>(malloc(sizeof(char) * 10));
+    // Test cb_malloc() / cb_free() /////////////////////////////////////////////
+    p = static_cast<char*>(cb_malloc(sizeof(char) * 10));
     EXPECT_GE(alloc_size, 10);
-    free(p);
+    cb_free(p);
     EXPECT_EQ(0, alloc_size);
 
-    // Test realloc() /////////////////////////////////////////////////////
-    p = static_cast<char*>(malloc(1));
+    // Test cb_realloc() /////////////////////////////////////////////////////
+    p = static_cast<char*>(cb_malloc(1));
     EXPECT_GE(alloc_size, 1);
 
     // Allocator may round up allocation sizes; so it's hard to
@@ -204,31 +97,31 @@
     // we just increase by a "large" amount and check at least half that
     // increment.
     size_t prev_size = alloc_size;
-    p = static_cast<char*>(realloc(p, sizeof(char) * 100));
+    p = static_cast<char*>(cb_realloc(p, sizeof(char) * 100));
     EXPECT_GE(alloc_size, (prev_size + 50));
 
     prev_size = alloc_size;
-    p = static_cast<char*>(realloc(p, 1));
+    p = static_cast<char*>(cb_realloc(p, 1));
     EXPECT_LT(alloc_size, prev_size);
 
     prev_size = alloc_size;
-    char* q = static_cast<char*>(realloc(NULL, 10));
+    char* q = static_cast<char*>(cb_realloc(NULL, 10));
     EXPECT_GE(alloc_size, prev_size + 10);
 
-    free(p);
-    free(q);
+    cb_free(p);
+    cb_free(q);
     EXPECT_EQ(0, alloc_size);
 
-    // Test calloc() //////////////////////////////////////////////////////
-    p = static_cast<char*>(calloc(sizeof(char), 20));
+    // Test cb_calloc() //////////////////////////////////////////////////////
+    p = static_cast<char*>(cb_calloc(sizeof(char), 20));
     EXPECT_GE(alloc_size, 20);
-    free(p);
+    cb_free(p);
     EXPECT_EQ(0, alloc_size);
 
-    // Test indirect use of malloc() via strdup() /////////////////////////
-    p = strdup("random string");
+    // Test indirect use of malloc() via cb_strdup() /////////////////////////
+    p = cb_strdup("random string");
     EXPECT_GE(alloc_size, sizeof("random string"));
-    free(p);
+    cb_free(p);
     EXPECT_EQ(0, alloc_size);
 
     // Test memory allocations performed from another shared library loaded
